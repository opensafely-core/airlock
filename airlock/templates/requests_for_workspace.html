--- conflicted
+++ resolved
@@ -38,9 +38,8 @@
 
   {% #card title="All requests in workspace "|add:workspace custom_button=custom_button %}
     {% #list_group id="requests-workspace" %}
-<<<<<<< HEAD
       {% for request in requests_for_workspace|dictsortreversed:"created_at" %}
-        {% fragment as title %}{{ request.get_short_id }} by {{ request.author }}{% endfragment %}
+        {% fragment as title %}{{ request.get_short_id }} by {% airlock_user user=request.author %}{% endfragment %}
         {% fragment as status %}{% pill variant="info" text=request.status.name %}{% endfragment %}
         {% #list_group_rich_item title=title url=request.get_url custom_status=status %}
           <div class="flex flex-col gap-1 text-xs text-slate-600 sm:flex-row">
@@ -60,10 +59,6 @@
           </div>
         {% /list_group_rich_item %}
 
-=======
-      {% for request in requests_for_workspace %}
-        {% #list_group_item href=request.get_url %}{{ request.workspace }} ({% airlock_user user=request.author %}): {{ request.status.name }} {% /list_group_item %}
->>>>>>> 60235ed1
       {% empty %}
         {% list_group_empty title="No requests" description="There are no requests in this workspace" %}
       {% endfor %}
